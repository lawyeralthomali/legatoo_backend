--- conflicted
+++ resolved
@@ -42,11 +42,6 @@
         
     - name: Build Docker image
       run: |
-<<<<<<< HEAD
-        docker build -t legatoo-backend:${{ github.sha }} .
-        
-    - name: Deploy to Hostinger
-=======
         mkdir -p deploy_files
         cat > deploy_files/run_fastapi.py << 'EOF'
         #!/usr/bin/env python3
@@ -114,7 +109,6 @@
         strip_components: 1
 
     - name: Execute deployment
->>>>>>> 0e6813e3
       uses: appleboy/ssh-action@v1.0.0
       with:
         host: ${{ secrets.HOSTINGER_HOST }}
